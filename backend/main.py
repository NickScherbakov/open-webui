--- conflicted
+++ resolved
@@ -123,14 +123,9 @@
                     rag_app.state.RAG_EMBEDDING_ENGINE,
                     rag_app.state.RAG_EMBEDDING_MODEL,
                     rag_app.state.sentence_transformer_ef,
-<<<<<<< HEAD
                     rag_app.state.sentence_transformer_rf,
                     rag_app.state.RAG_OPENAI_API_KEY,
                     rag_app.state.RAG_OPENAI_API_BASE_URL,
-=======
-                    rag_app.state.OPENAI_API_KEY,
-                    rag_app.state.OPENAI_API_BASE_URL,
->>>>>>> 2d7d6cff
                 )
                 del data["docs"]
 
